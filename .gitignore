# Byte-compiled / optimized / DLL files
__pycache__/
*.py[cod]
*$py.class

# C extensions
*.so

# Distribution / packaging
.Python
build/
develop-eggs/
dist/
downloads/
eggs/
.eggs/
lib/
lib64/
parts/
sdist/
var/
wheels/
share/python-wheels/
*.egg-info/
.installed.cfg
*.egg
MANIFEST

# PyInstaller
#  Usually these files are written by a python script from a template
#  before PyInstaller builds the exe, so as to inject date/other infos into it.
*.manifest
*.spec

# Installer logs
pip-log.txt
pip-delete-this-directory.txt

# Unit test / coverage reports
htmlcov/
.tox/
.nox/
.coverage
.coverage.*
.cache
nosetests.xml
coverage.xml
*.cover
*.py,cover
.hypothesis/
.pytest_cache/
cover/

# Translations
*.mo
*.pot

# Django stuff:
*.log
local_settings.py
db.sqlite3
db.sqlite3-journal

# Flask stuff:
instance/
.webassets-cache

# Scrapy stuff:
.scrapy

# Sphinx documentation
docs/_build/

# PyBuilder
.pybuilder/
target/

# Jupyter Notebook
.ipynb_checkpoints

# IPython
profile_default/
ipython_config.py

# pyenv
#   For a library or package, you might want to ignore these files since the code is
#   intended to run in multiple environments; otherwise, check them in:
# .python-version

# pipenv
#   According to pypa/pipenv#598, it is recommended to include Pipfile.lock in version control.
#   However, in case of collaboration, if having platform-specific dependencies or dependencies
#   having no cross-platform support, pipenv may install dependencies that don't work, or not
#   install all needed dependencies.
#Pipfile.lock

# poetry
#   Similar to Pipfile.lock, it is generally recommended to include poetry.lock in version control.
#   This is especially recommended for binary packages to ensure reproducibility, and is more
#   commonly ignored for libraries.
#   https://python-poetry.org/docs/basic-usage/#commit-your-poetrylock-file-to-version-control
#poetry.lock

# pdm
#   Similar to Pipfile.lock, it is generally recommended to include pdm.lock in version control.
#pdm.lock
#   pdm stores project-wide configurations in .pdm.toml, but it is recommended to not include it
#   in version control.
#   https://pdm.fming.dev/#use-with-ide
.pdm.toml

# PEP 582; used by e.g. github.com/David-OConnor/pyflow and github.com/pdm-project/pdm
__pypackages__/

# Celery stuff
celerybeat-schedule
celerybeat.pid

# SageMath parsed files
*.sage.py

# Environments
.env
.venv
env/
venv/
ENV/
env.bak/
venv.bak/

# Spyder project settings
.spyderproject
.spyproject

# Rope project settings
.ropeproject

# mkdocs documentation
/site

# mypy
.mypy_cache/
.dmypy.json
dmypy.json

# Pyre type checker
.pyre/

# pytype static type analyzer
.pytype/

# Cython debug symbols
cython_debug/

# PyCharm
#  JetBrains specific template is maintained in a separate JetBrains.gitignore that can
#  be found at https://github.com/github/gitignore/blob/main/Global/JetBrains.gitignore
#  and can be added to the global gitignore or merged into this file.  For a more nuclear
#  option (not recommended) you can uncomment the following to ignore the entire idea folder.
#.idea/
<<<<<<< HEAD
output_concept_nodes
.vscode
=======

# Ignore macOS system files
.DS_Store
>>>>>>> 41ca5a36
<|MERGE_RESOLUTION|>--- conflicted
+++ resolved
@@ -158,11 +158,9 @@
 #  and can be added to the global gitignore or merged into this file.  For a more nuclear
 #  option (not recommended) you can uncomment the following to ignore the entire idea folder.
 #.idea/
-<<<<<<< HEAD
-output_concept_nodes
-.vscode
-=======
 
 # Ignore macOS system files
 .DS_Store
->>>>>>> 41ca5a36
+
+output_concept_nodes
+.vscode